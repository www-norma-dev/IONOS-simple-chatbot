import {
  Github,
  ArrowRight,
  Zap,
  FlaskConical,
  Bot,
  Star,
  Users,
} from "lucide-react";
import Image from "next/image";
import Link from "next/link";
import { JSX } from "react";

export default function Home(): JSX.Element {
  const base = process.env.NEXT_PUBLIC_BASE_PATH || "";

  return (
    <div className="min-h-screen bg-gradient-to-br from-emerald-100 via-white to-purple-300 transition-colors duration-300">
      {/* Navigation */}
      <nav className="relative z-10 flex items-center justify-between px-6 py-6 lg:px-12 backdrop-blur-sm border-b border-gray-200 bg-white/80">
        <div className="flex items-center space-x-3">
          <div className="p-2 bg-white/50 rounded-xl border border-gray-300 backdrop-blur-sm">
            <Bot className="h-6 w-6 text-blue-600" />
          </div>
          <span className="text-xl font-bold text-gray-900">
            IONOS Agent Starter Pack
          </span>
        </div>
        <div className="hidden md:flex items-center space-x-8">
          {[
            {
              label: "Features",
              scrollToId: "features",
            },
            {
              label: "Documentation",
              href: "/docs",
            },
          ].map((item) => (
            <div key={item.label}>
              {item.href ? (
                <Link
                  key={item.label}
                  href={item.href}
                  className="text-gray-700 hover:text-gray-900 transition-colors"
                >
                  <span className="font-medium">{item.label}</span>
                </Link>
              ) : (
                <button
                  key={item.label}
                  onClick={() => {
                    const section = document.getElementById(item.scrollToId!);
                    if (section) section.scrollIntoView({ behavior: "smooth" });
                  }}
                  className="text-gray-700 hover:text-gray-900 transition-colors bg-transparent border-none p-0 cursor-pointer"
                >
                  <span className="font-medium">{item.label}</span>
                </button>
              )}
            </div>
          ))}
        </div>
        <div className="flex items-center space-x-4">
          <div className="hidden sm:flex items-center space-x-4 text-sm text-gray-700">
            <div className="flex items-center space-x-1">
              <Star className="h-4 w-4 text-yellow-500" />
              <span>5</span>
            </div>
            <div className="flex items-center space-x-1">
              <Users className="h-4 w-4 text-green-500" />
              <span>18</span>
            </div>
          </div>
          <Link
<<<<<<< HEAD
            href="https://github.com/www-norma-dev/IONOS-simple-chatbot"
            target="_blank"
            rel="noopener noreferrer"
            className="flex items-center space-x-2 px-4 py-2 rounded-lg border border-gray-300 bg-white hover:bg-gray-100 transition-all duration-300 transform hover:scale-105 text-gray-900 backdrop-blur-sm"
=======
            href="#"
            className="flex items-center space-x-2 px-4 py-2 rounded-lg border border-gray-300 bg-white hover:bg-gray-100 transition-all duration-300 transform hover:scale-105 !text-gray-900 backdrop-blur-sm"
>>>>>>> ebf0ef45
          >
            <Github className="h-4 w-4" />
            <span className="hidden sm:inline">GitHub</span>
          </Link>
        </div>
      </nav>

      {/* Hero Section */}
      <div className="relative px-6 py-16 lg:px-12 lg:py-24">
        <div className="mx-auto max-w-7xl">
          <div className="grid lg:grid-cols-2 gap-12 lg:gap-20 items-center">
            {/* Left Content */}
            <div className="space-y-10">
              {/* Badge */}
              <div className="inline-flex items-center space-x-2 rounded-full bg-white/80 border border-gray-200 px-4 py-2 text-sm text-blue-600 backdrop-blur-sm">
                <Zap className="h-4 w-4" />
                <span>Production-Ready AI Agents</span>
              </div>

              {/* Main Heading */}
              <div className="space-y-6">
                <h1 className="text-5xl sm:text-6xl lg:text-7xl xl:text-8xl font-bold text-gray-900 leading-tight">
                  Build AI Agents{" "}
                  <span className="block bg-clip-text text-transparent bg-gradient-to-r from-blue-500 via-purple-500 to-pink-500">
                    That Actually Work
                  </span>
                </h1>
                <p className="text-xl lg:text-2xl text-gray-700 leading-relaxed font-medium  max-w-2xl">
                  Plug into Norma’s infrastructure and the IONOS AI Models Hub
                  to launch a production‑ready RAG chatbot with TF‑IDF indexing,
                  LangChain integration, and scalable best practices baked in.
                </p>
              </div>

              {/* CTA Buttons */}
              <div className="flex flex-col sm:flex-row gap-6">
                <Link
                  href="/docs"
                  className="group inline-flex items-center justify-center space-x-3  bg-[#726DFE] !text-white px-10 py-5 rounded-xl font-semibold text-xl transition-all duration-300 transform hover:scale-105 shadow-lg hover:shadow-xl"
                >
                  <span>Get Started Guide</span>
                  <ArrowRight className="h-6 w-6 group-hover:translate-x-1 transition-transform" />
                </Link>
                <Link
                  href="https://github.com/www-norma-dev/IONOS-simple-chatbot"
                  target="_blank"
                  rel="noopener noreferrer"
                  className="inline-flex items-center justify-center space-x-3 px-10 py-5 rounded-xl font-semibold text-xl transition-all duration-300 border border-gray-300 bg-white hover:bg-gray-100 text-gray-900 backdrop-blur-sm"
                >
                  <Github className="h-6 w-6" />
                  <span>View on GitHub</span>
                </Link>
              </div>

              {/* Stats */}
              <div className="flex space-x-12 pt-6">
                {[
                  { value: "4+", label: "Agent Templates", color: "blue-600" },
                  { value: "100%", label: "Open Source", color: "green-600" },
                  {
                    value: "⚡",
                    label: "Production Ready",
                    color: "purple-600",
                  },
                ].map((stat) => (
                  <div key={stat.label} className="text-center">
                    <div className={`text-3xl font-bold text-${stat.color}`}>
                      {stat.value}
                    </div>
                    <div className="text-sm text-gray-700">{stat.label}</div>
                  </div>
                ))}
              </div>
            </div>

            {/* Right Image */}
            <div className="relative lg:order-last">
              <Image
                src={`${base}/assets/hero.png`}
                width={500}
                height={500}
                alt="Hero illustration"
                unoptimized
                className="w-full !max-w-[600px] rounded-3xl shadow-2xl"
              />
            </div>
          </div>
        </div>
      </div>

      {/* Features Section */}
      <div id="features" className="px-6 py-20 lg:px-12">
        <div className="mx-auto max-w-6xl">
          <div className="grid md:grid-cols-2 gap-10">
            {[
              {
                icon: <Zap className="h-10 w-10 text-green-500" />,
                title: "Index & Retrieve",
                desc: `Rapidly scrape and index any webpage using TF‑IDF and LangChain—delivering lightning‑fast document retrieval out of the box.`,
                tags: ["TF‑IDF", "Web Scraping", "LangChain", "RAG"],
                color: "green",
              },
              {
                icon: <FlaskConical className="h-10 w-10 text-purple-500" />,
                title: "Seamless AI Chat",
                desc: `Engage with your indexed content via the IONOS AI Models Hub, with FastAPI‑powered routing and full conversation history support.`,
                tags: ["FastAPI", "IONOS AI", "Contextual Chat", "History"],
                color: "purple",
              },
            ].map(({ icon, title, desc, tags, color }) => (
              <div
                key={title}
                className="group relative bg-white border border-gray-200 rounded-2xl p-10 hover:shadow-2xl transition-all duration-300 hover:scale-[1.02]"
              >
                <div className="flex items-center space-x-4 mb-8">
                  <div
                    className={`p-4 bg-${color}-100 rounded-2xl border border-${color}-200`}
                  >
                    {icon}
                  </div>
                  <h3 className="text-3xl font-bold text-gray-900">{title}</h3>
                </div>
                <p className="text-lg text-gray-700 leading-relaxed mb-10">
                  {desc}
                </p>
                <div className="flex flex-wrap gap-3">
                  {tags.map((t) => (
                    <span
                      key={t}
                      className={`px-4 py-2 bg-${color}-100 text-${color}-600 rounded-full text-sm font-medium border border-${color}-200`}
                    >
                      {t}
                    </span>
                  ))}
                </div>
              </div>
            ))}
          </div>
        </div>
      </div>

      <div className="py-32 px-4 sm:px-6 lg:px-8">
        <div className="mx-auto max-w-2xl text-center">
          <div className="relative overflow-hidden rounded-3xl bg-white p-16 shadow-2xl">
            {/* subtle gradient glow behind the card */}
            <div className="relative !space-y-5">
              <h2 className="text-5xl sm:text-6xl font-extrabold text-gray-900 leading-tight">
                Ready to launch your RAG‑powered chatbot?
              </h2>
              <p className="text-lg sm:text-xl text-gray-600 leading-relaxed">
                Join thousands of developers on Norma’s platform and the IONOS
                AI Models Hub to deploy intelligent, retrieval‑augmented
                chatbots in minutes.
              </p>
              <div className="flex flex-col sm:flex-row justify-center gap-8">
                <Link
                  href="https://github.com/www-norma-dev/IONOS-simple-chatbot"
                  target="_blank"
                  rel="noopener noreferrer"
                  className="inline-flex items-center justify-center space-x-2 bg-black hover:bg-gray-900 !text-white px-10 py-4 rounded-xl font-semibold text-base transition-transform hover:scale-105 shadow"
                >
                  <span>View on GitHub</span>
                  <Github className="h-5 w-5" />
                </Link>
                <Link
                  href="/docs"
                  className="inline-flex items-center justify-center space-x-2 bg-white hover:bg-gray-100 text-blue-600 px-10 py-4 rounded-xl font-semibold text-base transition-transform hover:scale-105 border border-blue-200 shadow"
                >
                  <span>Read Documentation</span>
                  <ArrowRight className="h-5 w-5" />
                </Link>
              </div>
            </div>
          </div>
        </div>
      </div>
    </div>
  );
}<|MERGE_RESOLUTION|>--- conflicted
+++ resolved
@@ -73,15 +73,11 @@
             </div>
           </div>
           <Link
-<<<<<<< HEAD
+
             href="https://github.com/www-norma-dev/IONOS-simple-chatbot"
             target="_blank"
             rel="noopener noreferrer"
             className="flex items-center space-x-2 px-4 py-2 rounded-lg border border-gray-300 bg-white hover:bg-gray-100 transition-all duration-300 transform hover:scale-105 text-gray-900 backdrop-blur-sm"
-=======
-            href="#"
-            className="flex items-center space-x-2 px-4 py-2 rounded-lg border border-gray-300 bg-white hover:bg-gray-100 transition-all duration-300 transform hover:scale-105 !text-gray-900 backdrop-blur-sm"
->>>>>>> ebf0ef45
           >
             <Github className="h-4 w-4" />
             <span className="hidden sm:inline">GitHub</span>
